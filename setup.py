import inspect
import io
import os
import re
from shutil import rmtree
import sys

from setuptools import find_packages, setup, Command
from setuptools.command.install import install
from setuptools.command.test import test as TestCommand

# Package meta-data.
NAME = 'ble2lsl'
DESCRIPTION = ('Streaming data from Bluetooth Low Energy (BLE) devices '
               + 'through the Lab Streaming Layer (LSL).')
URL = 'https://github.com/merlin-neurotech/ble2lsl'
EMAIL = 'mnc@clubs.queensu.ca'
AUTHOR = 'Merlin Neurotech'
REQUIRES_PYTHON = '>=3.6.0'
VERSION = '0.1.3'

# Dependencies.
<<<<<<< HEAD
REQUIRED = [
    'numpy>=1.13.0', 'pygatt==3.2.0', 'pylsl>=1.10.5', 'bitstring>=3.1.5'
]
=======
REQUIRED = []
>>>>>>> a5cd1a71

EXTRAS = {
    # 'fancy feature': ['django'],
}

here = os.path.abspath(os.path.dirname(__file__))

# Import the README and use it as the long-description.
# Note: this will only work if 'README.md' is present in your MANIFEST.in file!
try:
    with io.open(os.path.join(here, 'README.md'), encoding='utf-8') as f:
        long_description = '\n' + f.read()
except FileNotFoundError:
    long_description = DESCRIPTION

# Load the package's __version__.py module as a dictionary.
about = {}
if not VERSION:
    with open(os.path.join(here, NAME.lower(), '__version__.py')) as f:
        exec(f.read(), about)
else:
    about['__version__'] = VERSION

# load requirements from requirements.txt
if REQUIRED == []:
    with open(os.path.join(here, 'requirements.txt')) as f:
        required = f.read().rstrip().split('\n')
else:
    required = REQUIRED


class UploadCommand(Command):
    """Support setup.py upload."""

    description = 'Build and publish the package.'
    user_options = []

    @staticmethod
    def status(s):
        """Prints things in bold."""
        print('\033[1m{0}\033[0m'.format(s))

    def initialize_options(self):
        pass

    def finalize_options(self):
        pass

    def run(self):
        try:
            self.status('Removing previous builds…')
            rmtree(os.path.join(here, 'dist'))
        except OSError:
            pass

        self.status('Building Source and Wheel (universal) distribution…')
        os.system('{0} setup.py sdist bdist_wheel --universal'.format(sys.executable))

        self.status('Uploading the package to PyPI via Twine…')
        os.system('twine upload dist/*')

        self.status('Pushing git tags…')
        os.system('git tag v{0}'.format(about['__version__']))
        os.system('git push --tags')

        sys.exit()


class Tox(TestCommand):

    def finalize_options(self):
        TestCommand.finalize_options(self)
        self.test_args = []
        self.test_suite = True

    def run_tests(self):
        # apparently necessary to import here
        import tox
        errcode = tox.cmdline(self.test_args)
        sys.exit(errcode)


# Where the magic happens:
setup(
    name=NAME,
    version=about['__version__'],
    description=DESCRIPTION,
    long_description=long_description,
    long_description_content_type='text/markdown',
    author=AUTHOR,
    author_email=EMAIL,
    python_requires=REQUIRES_PYTHON,
    url=URL,
    packages=find_packages(exclude=('tests',)),
    # If your package is a single module, use this instead of 'packages':
    # py_modules=['mypackage'],

    # entry_points={
    #     'console_scripts': ['mycli=mymodule:cli'],
    # },
    install_requires=required,
    extras_require=EXTRAS,
    tests_require=['tox'],
    include_package_data=True,
    license='BSD 3-Clause License',
    classifiers=[
        # Trove classifiers
        # Full list: https://pypi.python.org/pypi?%3Aaction=list_classifiers
        'License :: OSI Approved :: BSD License',
        'Programming Language :: Python',
        'Programming Language :: Python :: 3',
        'Programming Language :: Python :: 3.6',
        'Programming Language :: Python :: Implementation :: CPython',
        'Topic :: Scientific/Engineering',
        'Topic :: System :: Networking',
    ],
    # $ setup.py publish support.
    cmdclass={
        'test': Tox,
        'upload': UploadCommand,
        'install': install,
    },
)<|MERGE_RESOLUTION|>--- conflicted
+++ resolved
@@ -20,13 +20,7 @@
 VERSION = '0.1.3'
 
 # Dependencies.
-<<<<<<< HEAD
-REQUIRED = [
-    'numpy>=1.13.0', 'pygatt==3.2.0', 'pylsl>=1.10.5', 'bitstring>=3.1.5'
-]
-=======
 REQUIRED = []
->>>>>>> a5cd1a71
 
 EXTRAS = {
     # 'fancy feature': ['django'],
